--- conflicted
+++ resolved
@@ -9,10 +9,6 @@
 from .__about__ import __version__
 from .config import HYDRUS_API_KEY, HYDRUS_API_URL, HYDRUS_QUERY, REQUESTS_CA_BUNDLE
 from .dedup import HydrusVideoDeduplicator
-<<<<<<< HEAD
-from .vpdq_util import VPDQ_QUERY_MATCH_THRESHOLD_PERCENT
-=======
->>>>>>> eaec9b89
 
 """
 Parameters:
@@ -47,7 +43,6 @@
     verbose: Annotated[Optional[bool], typer.Option(help="Verbose logging")] = False,
     debug: Annotated[Optional[bool], typer.Option(hidden=True)] = False,
 ):
-    threshold = threshold / 100.0
 
     # CLI debug parameter sets log level to info or debug
     loglevel = logging.WARNING
